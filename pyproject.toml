--- conflicted
+++ resolved
@@ -32,13 +32,9 @@
 typer = "^0.12.3"
 mamba-lens = { version = "^0.0.4", optional = true }
 pyzmq = "26.0.0"
-<<<<<<< HEAD
 automated-interpretability = "^0.0.3"
 python-dotenv = "^1.0.1"
-=======
-automated-interpretability = "^0.0.2"
 pyyaml = "^6.0.1"
->>>>>>> 617d416f
 
 
 [tool.poetry.group.dev.dependencies]
