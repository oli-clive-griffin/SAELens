--- conflicted
+++ resolved
@@ -513,11 +513,7 @@
         self.cfg.normalize_activations = "none"
 
     @overload
-<<<<<<< HEAD
     def save_model(self, path: str | Path) -> Tuple[Path, Path]: ...
-=======
-    def save_model(self, path: str, sparsity: None = None) -> Tuple[Path, Path]: ...
->>>>>>> 0c556019
 
     @overload
     def save_model(
@@ -526,10 +522,7 @@
 
     def save_model(self, path: str | Path, sparsity: Optional[torch.Tensor] = None):
         path = Path(path)
-<<<<<<< HEAD
-
-=======
->>>>>>> 0c556019
+
         if not path.exists():
             path.mkdir(parents=True)
 
@@ -538,12 +531,9 @@
         self.process_state_dict_for_saving(state_dict)
         model_weights_path = path / SAE_WEIGHTS_FILENAME
         save_file(state_dict, model_weights_path)
-<<<<<<< HEAD
-=======
 
         # save
         # save(self.norm_scaling_factor)
->>>>>>> 0c556019
 
         # save the config
         config = self.cfg.to_dict()
@@ -555,11 +545,7 @@
         if sparsity is not None:
             sparsity_in_dict = {"sparsity": sparsity}
             sparsity_path = path / SPARSITY_FILENAME
-<<<<<<< HEAD
             save_file(sparsity_in_dict, sparsity_path)
-=======
-            save_file(sparsity_in_dict, sparsity_path)  # type: ignore
->>>>>>> 0c556019
             return model_weights_path, cfg_path, sparsity_path
 
         return model_weights_path, cfg_path
