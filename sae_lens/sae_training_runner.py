import json
import signal
import sys
from pathlib import Path
from typing import Any, Sequence, cast

import torch
import wandb
from simple_parsing import ArgumentParser
from transformer_lens.hook_points import HookedRootModule

from sae_lens import logger
from sae_lens.config import HfDataset, LanguageModelSAERunnerConfig
from sae_lens.load_model import load_model
from sae_lens.training.activations_store import ActivationsStore
from sae_lens.training.sae_trainer import SAETrainer
from sae_lens.training.training_sae import TrainingSAE, TrainingSAEConfig


<<<<<<< HEAD
class InterruptedException(Exception):
    pass


def interrupt_callback(sig_num: Any, stack_frame: Any):  # noqa: ARG001
    raise InterruptedException()


=======
>>>>>>> 0c556019
class SAETrainingRunner:
    """
    Class to run the training of a Sparse Autoencoder (SAE) on a TransformerLens model.
    """

    cfg: LanguageModelSAERunnerConfig
    model: HookedRootModule
    sae: TrainingSAE
    activations_store: ActivationsStore

    def __init__(
        self,
        cfg: LanguageModelSAERunnerConfig,
        override_dataset: HfDataset | None = None,
        override_model: HookedRootModule | None = None,
        override_sae: TrainingSAE | None = None,
    ):
        if override_dataset is not None:
            logger.warning(
                f"You just passed in a dataset which will override the one specified in your configuration: {cfg.dataset_path}. As a consequence this run will not be reproducible via configuration alone."
            )
        if override_model is not None:
            logger.warning(
                f"You just passed in a model which will override the one specified in your configuration: {cfg.model_name}. As a consequence this run will not be reproducible via configuration alone."
            )

        self.cfg = cfg

        if override_model is None:
            self.model = load_model(
                self.cfg.model_class_name,
                self.cfg.model_name,
                device=self.cfg.device,
                model_from_pretrained_kwargs=self.cfg.model_from_pretrained_kwargs,
            )
        else:
            self.model = override_model

        self.activations_store = ActivationsStore.from_config(
            self.model,
            self.cfg,
            override_dataset=override_dataset,
        )

        if override_sae is None:
            if self.cfg.from_pretrained_path is not None:
                self.sae = TrainingSAE.load_from_pretrained(
                    self.cfg.from_pretrained_path, self.cfg.device
                )
            else:
                self.sae = TrainingSAE(
                    TrainingSAEConfig.from_dict(
                        self.cfg.get_training_sae_cfg_dict(),
                    ),
                )
                self.sae.init_b_decs(self.activations_store.storage_buffer.detach())
        else:
            self.sae = override_sae

    def run(self):
        """
        Run the training of the SAE.
        """

        if self.cfg.log_to_wandb:
            wandb.init(
                project=self.cfg.wandb_project,
                entity=self.cfg.wandb_entity,
                config=cast(Any, self.cfg),
                name=self.cfg.run_name,
                id=self.cfg.wandb_id,
            )

        trainer = SAETrainer(
            model=self.model,
            sae=self.sae,
            activation_store=self.activations_store,
            save_checkpoint_fn=self.save_checkpoint,
            cfg=self.cfg,
        )

        self._compile_if_needed()
        sae = self.run_trainer_with_interruption_handling(trainer)

        if self.cfg.log_to_wandb:
            wandb.finish()

        return sae

    def _compile_if_needed(self):
        # Compile model and SAE
        #  torch.compile can provide significant speedups (10-20% in testing)
        # using max-autotune gives the best speedups but:
        # (a) increases VRAM usage,
        # (b) can't be used on both SAE and LM (some issue with cudagraphs), and
        # (c) takes some time to compile
        # optimal settings seem to be:
        # use max-autotune on SAE and max-autotune-no-cudagraphs on LM
        # (also pylance seems to really hate this)
        if self.cfg.compile_llm:
            self.model = torch.compile(
                self.model,
                mode=self.cfg.llm_compilation_mode,
            )  # type: ignore

        if self.cfg.compile_sae:
            backend = "aot_eager" if self.cfg.device == "mps" else "inductor"

            self.sae.training_forward_pass = torch.compile(  # type: ignore
                self.sae.training_forward_pass,
                mode=self.cfg.sae_compilation_mode,
                backend=backend,
            )  # type: ignore

    def run_trainer_with_interruption_handling(self, trainer: SAETrainer):
        class InterruptedException(Exception):
            pass

        def interrupt_callback(sig_num: Any, stack_frame: Any):
            raise InterruptedException()

        try:
            # signal handlers (if preempted)
            signal.signal(signal.SIGINT, interrupt_callback)
            signal.signal(signal.SIGTERM, interrupt_callback)

            # train SAE
            sae = trainer.fit()

        except (KeyboardInterrupt, InterruptedException):
            logger.warning("interrupted, saving progress")
            checkpoint_name = str(trainer.n_training_tokens)
            self.save_checkpoint(trainer, checkpoint_name=checkpoint_name)
            logger.info("done saving")
            raise

        return sae

    def save_checkpoint(
        self,
        trainer: SAETrainer,
        checkpoint_name: str,
        wandb_aliases: list[str] | None = None,
    ) -> None:
<<<<<<< HEAD
        base_path = Path(self.cfg.checkpoint_path) / checkpoint_name
        base_path.mkdir(exist_ok=True, parents=True)

        self.activations_store.save(str(base_path))
=======
        """Save a checkpoint of the SAE locally and optionally to wandb."""

        base_path = Path(self.cfg.checkpoint_path) / checkpoint_name
        base_path.mkdir(exist_ok=True, parents=True)
>>>>>>> 0c556019

        # TODO(oli-clive-griffin): Is this broken? it seems like this is "assymetrical" in the sense that
        # this changes the output of the SAE.
        # Should we not also balance this by scaling the encoder weights?
        if self.sae.cfg.normalize_sae_decoder:
            self.sae.set_decoder_norm_to_unit_norm()

        weights_path, cfg_path, sparsity_path = self.sae.save_model(
            str(base_path),
            trainer.log_feature_sparsity,
        )

        # let's over write the cfg file with the trainer cfg, which is a super set of the original cfg.
        # and should not cause issues but give us more info about SAEs we trained in SAE Lens.
<<<<<<< HEAD
        config = trainer.cfg.to_dict()
=======
        config = self.cfg.to_dict()
>>>>>>> 0c556019
        with open(cfg_path, "w") as f:
            json.dump(config, f)

        if self.cfg.log_to_wandb:
            # Avoid wandb saving errors such as:
            #   ValueError: Artifact name may only contain alphanumeric characters, dashes, underscores, and dots. Invalid name: sae_google/gemma-2b_etc
            sae_name = self.sae.get_name().replace("/", "__")

            # save model weights and cfg
            model_artifact = wandb.Artifact(
                sae_name,
                type="model",
                metadata=dict(trainer.cfg.__dict__),
            )
            model_artifact.add_file(str(weights_path))
            model_artifact.add_file(str(cfg_path))
            wandb.log_artifact(model_artifact, aliases=wandb_aliases)

            # save log feature sparsity
            sparsity_artifact = wandb.Artifact(
                f"{sae_name}_log_feature_sparsity",
                type="log_feature_sparsity",
                metadata=dict(trainer.cfg.__dict__),
            )
            sparsity_artifact.add_file(str(sparsity_path))
            wandb.log_artifact(sparsity_artifact)


def _parse_cfg_args(args: Sequence[str]) -> LanguageModelSAERunnerConfig:
    if len(args) == 0:
        args = ["--help"]
    parser = ArgumentParser()
    parser.add_arguments(LanguageModelSAERunnerConfig, dest="cfg")
    return parser.parse_args(args).cfg


# moved into its own function to make it easier to test
def _run_cli(args: Sequence[str]):
    cfg = _parse_cfg_args(args)
    SAETrainingRunner(cfg=cfg).run()


if __name__ == "__main__":
    _run_cli(args=sys.argv[1:])<|MERGE_RESOLUTION|>--- conflicted
+++ resolved
@@ -17,17 +17,6 @@
 from sae_lens.training.training_sae import TrainingSAE, TrainingSAEConfig
 
 
-<<<<<<< HEAD
-class InterruptedException(Exception):
-    pass
-
-
-def interrupt_callback(sig_num: Any, stack_frame: Any):  # noqa: ARG001
-    raise InterruptedException()
-
-
-=======
->>>>>>> 0c556019
 class SAETrainingRunner:
     """
     Class to run the training of a Sparse Autoencoder (SAE) on a TransformerLens model.
@@ -172,21 +161,11 @@
         checkpoint_name: str,
         wandb_aliases: list[str] | None = None,
     ) -> None:
-<<<<<<< HEAD
+        """Save a checkpoint of the SAE locally and optionally to wandb."""
+
         base_path = Path(self.cfg.checkpoint_path) / checkpoint_name
         base_path.mkdir(exist_ok=True, parents=True)
 
-        self.activations_store.save(str(base_path))
-=======
-        """Save a checkpoint of the SAE locally and optionally to wandb."""
-
-        base_path = Path(self.cfg.checkpoint_path) / checkpoint_name
-        base_path.mkdir(exist_ok=True, parents=True)
->>>>>>> 0c556019
-
-        # TODO(oli-clive-griffin): Is this broken? it seems like this is "assymetrical" in the sense that
-        # this changes the output of the SAE.
-        # Should we not also balance this by scaling the encoder weights?
         if self.sae.cfg.normalize_sae_decoder:
             self.sae.set_decoder_norm_to_unit_norm()
 
@@ -197,11 +176,7 @@
 
         # let's over write the cfg file with the trainer cfg, which is a super set of the original cfg.
         # and should not cause issues but give us more info about SAEs we trained in SAE Lens.
-<<<<<<< HEAD
         config = trainer.cfg.to_dict()
-=======
-        config = self.cfg.to_dict()
->>>>>>> 0c556019
         with open(cfg_path, "w") as f:
             json.dump(config, f)
 
