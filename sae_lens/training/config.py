from dataclasses import dataclass
from typing import Any, Optional, cast

import torch

import wandb

DTYPE_MAP = {
    "torch.float32": torch.float32,
    "torch.float64": torch.float64,
    "torch.float16": torch.float16,
    "torch.bfloat16": torch.bfloat16,
}


@dataclass
class LanguageModelSAERunnerConfig:
    """
    Configuration for training a sparse autoencoder on a language model.
    """

    # Data Generating Function (Model + Training Distibuion)
    model_name: str = "gelu-2l"
    hook_point: str = "blocks.{layer}.hook_mlp_out"
    hook_point_layer: int | list[int] = 0
    hook_point_head_index: Optional[int] = None
    dataset_path: str = "NeelNanda/c4-tokenized-2b"
    is_dataset_tokenized: bool = True
    context_size: int = 128
    use_cached_activations: bool = False
    cached_activations_path: Optional[str] = (
        None  # Defaults to "activations/{dataset}/{model}/{full_hook_name}_{hook_point_head_index}"
    )

    # SAE Parameters
    d_in: int = 512
    d_sae: Optional[int] = None
    b_dec_init_method: str = "geometric_median"
    expansion_factor: int | list[int] = 4
    from_pretrained_path: Optional[str] = None
    apply_b_dec_to_input: bool = True
<<<<<<< HEAD
    decoder_orthogonal_init: bool = False  # True
=======
    decoder_orthogonal_init: bool = False
>>>>>>> cc6cb6a9

    # Activation Store Parameters
    n_batches_in_buffer: int = 20
    total_training_tokens: int = 2_000_000
    store_batch_size: int = 32
    train_batch_size: int = 4096

    # Misc
    device: str | torch.device = "cpu"
    seed: int = 42
    dtype: str | torch.dtype = "float32"  # type: ignore #
    prepend_bos: bool = True

    # Training Parameters
    adam_beta1: float | list[float] = 0
    adam_beta2: float | list[float] = 0.999
    mse_loss_normalization: Optional[str] = None
    l1_coefficient: float | list[float] = 1e-3
    lp_norm: float | list[float] = 1
    lr: float | list[float] = 3e-4
    lr_scheduler_name: str | list[str] = (
        "constant"  # constant, cosineannealing, cosineannealingwarmrestarts
    )
    lr_warm_up_steps: int | list[int] = 500
    lr_end: float | list[float] | None = (
        None  # only used for cosine annealing, default is lr / 10
    )
    lr_decay_steps: int | list[int] = 0
    n_restart_cycles: int | list[int] = 1  # used only for cosineannealingwarmrestarts
    train_batch_size: int = 4096

    # Resampling protocol args
    use_ghost_grads: bool | list[bool] = (
        False  # want to change this to true on some timeline.
    )
    feature_sampling_window: int = 2000
    dead_feature_window: int = 1000  # unless this window is larger feature sampling,

    dead_feature_threshold: float = 1e-8

    # WANDB
    log_to_wandb: bool = True
    wandb_project: str = "mats_sae_training_language_model"
    run_name: Optional[str] = None
    wandb_entity: Optional[str] = None
    wandb_log_frequency: int = 10

    # Misc
    n_checkpoints: int = 0
    checkpoint_path: str = "checkpoints"
    verbose: bool = True

    def __post_init__(self):
        if self.use_cached_activations and self.cached_activations_path is None:
            self.cached_activations_path = _default_cached_activations_path(
                self.dataset_path,
                self.model_name,
                self.hook_point,
                self.hook_point_head_index,
            )

        if not isinstance(self.expansion_factor, list):
            self.d_sae = self.d_in * self.expansion_factor
        self.tokens_per_buffer = (
            self.train_batch_size * self.context_size * self.n_batches_in_buffer
        )

        if self.run_name is None:
            self.run_name = f"{self.d_sae}-L1-{self.l1_coefficient}-LR-{self.lr}-Tokens-{self.total_training_tokens:3.3e}"

        if self.b_dec_init_method not in ["geometric_median", "mean", "zeros"]:
            raise ValueError(
                f"b_dec_init_method must be geometric_median, mean, or zeros. Got {self.b_dec_init_method}"
            )
        if self.b_dec_init_method == "zeros":
            print(
                "Warning: We are initializing b_dec to zeros. This is probably not what you want."
            )

        if isinstance(self.dtype, str) and self.dtype not in DTYPE_MAP:
            raise ValueError(
                f"dtype must be one of {list(DTYPE_MAP.keys())}. Got {self.dtype}"
            )
        elif isinstance(self.dtype, str):
            self.dtype: torch.dtype = DTYPE_MAP[self.dtype]

        self.device: str | torch.device = torch.device(self.device)

        if self.lr_end is None:
            if isinstance(self.lr, list):
                self.lr_end = [lr / 10 for lr in self.lr]
            else:
                self.lr_end = self.lr / 10

        unique_id = cast(
            Any, wandb
        ).util.generate_id()  # not sure why this type is erroring
        self.checkpoint_path = f"{self.checkpoint_path}/{unique_id}"

        if self.verbose:
            print(
                f"Run name: {self.d_sae}-L1-{self.l1_coefficient}-LR-{self.lr}-Tokens-{self.total_training_tokens:3.3e}"
            )
            # Print out some useful info:
            n_tokens_per_buffer = (
                self.store_batch_size * self.context_size * self.n_batches_in_buffer
            )
            print(f"n_tokens_per_buffer (millions): {n_tokens_per_buffer / 10 **6}")
            n_contexts_per_buffer = self.store_batch_size * self.n_batches_in_buffer
            print(
                f"Lower bound: n_contexts_per_buffer (millions): {n_contexts_per_buffer / 10 **6}"
            )

            total_training_steps = self.total_training_tokens // self.train_batch_size
            print(f"Total training steps: {total_training_steps}")

            total_wandb_updates = total_training_steps // self.wandb_log_frequency
            print(f"Total wandb updates: {total_wandb_updates}")

            # how many times will we sample dead neurons?
            # assert self.dead_feature_window <= self.feature_sampling_window, "dead_feature_window must be smaller than feature_sampling_window"
            n_feature_window_samples = (
                total_training_steps // self.feature_sampling_window
            )
            print(
                f"n_tokens_per_feature_sampling_window (millions): {(self.feature_sampling_window * self.context_size * self.train_batch_size) / 10 **6}"
            )
            print(
                f"n_tokens_per_dead_feature_window (millions): {(self.dead_feature_window * self.context_size * self.train_batch_size) / 10 **6}"
            )
            print(
                f"We will reset the sparsity calculation {n_feature_window_samples} times."
            )
            # print("Number tokens in dead feature calculation window: ", self.dead_feature_window * self.train_batch_size)
            print(
                f"Number tokens in sparsity calculation window: {self.feature_sampling_window * self.train_batch_size:.2e}"
            )

        if not isinstance(self.use_ghost_grads, list) and self.use_ghost_grads:
            print("Using Ghost Grads.")


@dataclass
class CacheActivationsRunnerConfig:
    """
    Configuration for caching activations of an LLM.
    """

    # Data Generating Function (Model + Training Distibuion)
    model_name: str = "gelu-2l"
    hook_point: str = "blocks.{layer}.hook_mlp_out"
    hook_point_layer: int | list[int] = 0
    hook_point_head_index: Optional[int] = None
    dataset_path: str = "NeelNanda/c4-tokenized-2b"
    is_dataset_tokenized: bool = True
    context_size: int = 128
    cached_activations_path: Optional[str] = (
        None  # Defaults to "activations/{dataset}/{model}/{full_hook_name}_{hook_point_head_index}"
    )

    # SAE Parameters
    d_in: int = 512

    # Activation Store Parameters
    n_batches_in_buffer: int = 20
    total_training_tokens: int = 2_000_000
    store_batch_size: int = 32
    train_batch_size: int = 4096

    # Misc
    device: str | torch.device = "cpu"
    seed: int = 42
    dtype: str | torch.dtype = "float32"
    prepend_bos: bool = True

    # Activation caching stuff
    shuffle_every_n_buffers: int = 10
    n_shuffles_with_last_section: int = 10
    n_shuffles_in_entire_dir: int = 10
    n_shuffles_final: int = 100

    def __post_init__(self):
        # Autofill cached_activations_path unless the user overrode it
        if self.cached_activations_path is None:
            self.cached_activations_path = _default_cached_activations_path(
                self.dataset_path,
                self.model_name,
                self.hook_point,
                self.hook_point_head_index,
            )


def _default_cached_activations_path(
    dataset_path: str,
    model_name: str,
    hook_point: str,
    hook_point_head_index: int | None,
) -> str:
    path = f"activations/{dataset_path.replace('/', '_')}/{model_name.replace('/', '_')}/{hook_point}"
    if hook_point_head_index is not None:
        path += f"_{hook_point_head_index}"
    return path<|MERGE_RESOLUTION|>--- conflicted
+++ resolved
@@ -39,11 +39,7 @@
     expansion_factor: int | list[int] = 4
     from_pretrained_path: Optional[str] = None
     apply_b_dec_to_input: bool = True
-<<<<<<< HEAD
-    decoder_orthogonal_init: bool = False  # True
-=======
     decoder_orthogonal_init: bool = False
->>>>>>> cc6cb6a9
 
     # Activation Store Parameters
     n_batches_in_buffer: int = 20
@@ -72,7 +68,9 @@
         None  # only used for cosine annealing, default is lr / 10
     )
     lr_decay_steps: int | list[int] = 0
-    n_restart_cycles: int | list[int] = 1  # used only for cosineannealingwarmrestarts
+    n_restart_cycles: int | list[int] = (
+        1  # used only for cosineannealingwarmrestarts
+    )
     train_batch_size: int = 4096
 
     # Resampling protocol args
@@ -80,7 +78,9 @@
         False  # want to change this to true on some timeline.
     )
     feature_sampling_window: int = 2000
-    dead_feature_window: int = 1000  # unless this window is larger feature sampling,
+    dead_feature_window: int = (
+        1000  # unless this window is larger feature sampling,
+    )
 
     dead_feature_threshold: float = 1e-8
 
@@ -97,7 +97,10 @@
     verbose: bool = True
 
     def __post_init__(self):
-        if self.use_cached_activations and self.cached_activations_path is None:
+        if (
+            self.use_cached_activations
+            and self.cached_activations_path is None
+        ):
             self.cached_activations_path = _default_cached_activations_path(
                 self.dataset_path,
                 self.model_name,
@@ -108,7 +111,9 @@
         if not isinstance(self.expansion_factor, list):
             self.d_sae = self.d_in * self.expansion_factor
         self.tokens_per_buffer = (
-            self.train_batch_size * self.context_size * self.n_batches_in_buffer
+            self.train_batch_size
+            * self.context_size
+            * self.n_batches_in_buffer
         )
 
         if self.run_name is None:
@@ -149,18 +154,28 @@
             )
             # Print out some useful info:
             n_tokens_per_buffer = (
-                self.store_batch_size * self.context_size * self.n_batches_in_buffer
-            )
-            print(f"n_tokens_per_buffer (millions): {n_tokens_per_buffer / 10 **6}")
-            n_contexts_per_buffer = self.store_batch_size * self.n_batches_in_buffer
+                self.store_batch_size
+                * self.context_size
+                * self.n_batches_in_buffer
+            )
+            print(
+                f"n_tokens_per_buffer (millions): {n_tokens_per_buffer / 10 **6}"
+            )
+            n_contexts_per_buffer = (
+                self.store_batch_size * self.n_batches_in_buffer
+            )
             print(
                 f"Lower bound: n_contexts_per_buffer (millions): {n_contexts_per_buffer / 10 **6}"
             )
 
-            total_training_steps = self.total_training_tokens // self.train_batch_size
+            total_training_steps = (
+                self.total_training_tokens // self.train_batch_size
+            )
             print(f"Total training steps: {total_training_steps}")
 
-            total_wandb_updates = total_training_steps // self.wandb_log_frequency
+            total_wandb_updates = (
+                total_training_steps // self.wandb_log_frequency
+            )
             print(f"Total wandb updates: {total_wandb_updates}")
 
             # how many times will we sample dead neurons?
