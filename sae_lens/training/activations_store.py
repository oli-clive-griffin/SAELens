--- conflicted
+++ resolved
@@ -32,8 +32,6 @@
 from sae_lens.tokenization_and_batching import concat_and_batch_sequences
 
 ACTIVATION_STORE_STATE_FILENAME = "activation_store_state.json"
-
-
 
 ACTIVATION_STORE_STATE_FILENAME = "activation_store_state.safetensors"
 
@@ -242,11 +240,6 @@
 
         self.n_dataset_processed = 0
 
-<<<<<<< HEAD
-        self.estimated_norm_scaling_factor = None
-
-=======
->>>>>>> 0c556019
         # Check if dataset is tokenized
         dataset_sample = next(iter(self.dataset))
 
@@ -409,44 +402,6 @@
 
         return activations_dataset
 
-<<<<<<< HEAD
-    def set_norm_scaling_factor_if_needed(self):
-        if self.normalize_activations == "expected_average_only_in":
-            self.estimated_norm_scaling_factor = self.estimate_norm_scaling_factor()
-
-    def apply_norm_scaling_factor(self, activations: torch.Tensor) -> torch.Tensor:
-        if self.estimated_norm_scaling_factor is None:
-            raise ValueError(
-                "estimated_norm_scaling_factor is not set, call set_norm_scaling_factor_if_needed() first"
-            )
-        return activations * self.estimated_norm_scaling_factor
-
-    def unscale(self, activations: torch.Tensor) -> torch.Tensor:
-        if self.estimated_norm_scaling_factor is None:
-            raise ValueError(
-                "estimated_norm_scaling_factor is not set, call set_norm_scaling_factor_if_needed() first"
-            )
-        return activations / self.estimated_norm_scaling_factor
-
-    def get_norm_scaling_factor(self, activations: torch.Tensor) -> torch.Tensor:
-        return (self.d_in**0.5) / activations.norm(dim=-1).mean()
-
-    @torch.no_grad()
-    def estimate_norm_scaling_factor(self, n_batches_for_norm_estimate: int = int(1e3)):
-        norms_per_batch = []
-        for _ in tqdm(
-            range(n_batches_for_norm_estimate), desc="Estimating norm scaling factor"
-        ):
-            # temporalily set estimated_norm_scaling_factor to 1.0 so the dataloader works
-            self.estimated_norm_scaling_factor = 1.0
-            acts = self.next_batch()
-            self.estimated_norm_scaling_factor = None
-            norms_per_batch.append(acts.norm(dim=-1).mean().item())
-        mean_norm = np.mean(norms_per_batch)
-        return np.sqrt(self.d_in) / mean_norm
-
-=======
->>>>>>> 0c556019
     def shuffle_input_dataset(self, seed: int, buffer_size: int = 1):
         """
         This applies a shuffle to the huggingface dataset that is the input to the activations store. This
@@ -699,18 +654,6 @@
         self._storage_buffer = mixing_buffer[: mixing_buffer.shape[0] // 2]
 
         # 3. put other 50 % in a dataloader
-<<<<<<< HEAD
-        return iter(
-            DataLoader(
-                # TODO: seems like a typing bug?
-                cast(Any, mixing_buffer[mixing_buffer.shape[0] // 2 :]),
-                batch_size=batch_size,
-                shuffle=True,
-            )
-        )
-
-    def next_batch(self):
-=======
         dataset = cast(TorchDataset[torch.Tensor], mixing_buffer[mixing_buffer.shape[0] // 2 :])
         dataloader = DataLoader(
             dataset,
@@ -721,7 +664,6 @@
         return iter(dataloader)
 
     def next_batch(self) -> torch.Tensor:
->>>>>>> 0c556019
         """
         Get the next batch from the current DataLoader.
         If the DataLoader is exhausted, refill the buffer and create a new DataLoader.
@@ -734,27 +676,6 @@
             self._dataloader = self.get_data_loader()
             return next(self.dataloader)
 
-<<<<<<< HEAD
-    def state_dict(self) -> dict[str, torch.Tensor]:
-        result = {
-            "n_dataset_processed": torch.tensor(self.n_dataset_processed),
-        }
-        if self._storage_buffer is not None:  # first time might be None
-            result["storage_buffer"] = self._storage_buffer
-        if self.estimated_norm_scaling_factor is not None:
-            result["estimated_norm_scaling_factor"] = torch.tensor(
-                self.estimated_norm_scaling_factor
-            )
-        return result
-
-    def save(self, file_path: str):
-        """save the state dict to a file in safetensors format"""
-        path = Path(file_path)
-        path.mkdir(exist_ok=True, parents=True)
-        save_file(self.state_dict(), str(path / ACTIVATION_STORE_STATE_FILENAME))
-
-=======
->>>>>>> 0c556019
 
 def validate_pretokenized_dataset_tokenizer(
     dataset_path: str, model_tokenizer: PreTrainedTokenizerBase
