--- conflicted
+++ resolved
@@ -194,15 +194,11 @@
     def fit(self) -> TrainingSAE:
         pbar = tqdm(total=self.cfg.total_training_tokens, desc="Training SAE")
 
-<<<<<<< HEAD
-        self.activation_store.set_norm_scaling_factor_if_needed()
-=======
         estimated_norm_scaling_factor = (
             self.estimate_norm_scaling_factor()
             if self.cfg.normalize_activations == "expected_average_only_in"
             else None
         )
->>>>>>> 0c556019
 
         # Train loop
         while self.n_training_tokens < self.cfg.total_training_tokens:
@@ -223,17 +219,8 @@
             ### If n_training_tokens > sae_group.cfg.training_tokens, then we should switch to fine-tuning (if we haven't already)
             self._begin_finetuning_if_needed()
 
-<<<<<<< HEAD
-        # fold the estimated norm scaling factor into the sae weights
-        if self.activation_store.estimated_norm_scaling_factor is not None:
-            self.sae.fold_activation_norm_scaling_factor(
-                self.activation_store.estimated_norm_scaling_factor
-            )
-            self.activation_store.estimated_norm_scaling_factor = None
-=======
         if estimated_norm_scaling_factor is not None:
             self.sae.fold_activation_norm_scaling_factor(estimated_norm_scaling_factor)
->>>>>>> 0c556019
 
         # save final sae group to checkpoints folder
         self.save_checkpoint(
