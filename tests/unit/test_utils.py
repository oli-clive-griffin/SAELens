--- conflicted
+++ resolved
@@ -1,9 +1,5 @@
 import tempfile
-<<<<<<< HEAD
-from types import SimpleNamespace
 from typing import Any
-=======
->>>>>>> 3e78bce5
 
 import pytest
 import torch
