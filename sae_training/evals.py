from functools import partial
from typing import Any, Mapping, cast

import pandas as pd
import torch
from tqdm import tqdm
from transformer_lens import HookedTransformer
from transformer_lens.utils import get_act_name

import wandb
from sae_training.activations_store import ActivationsStore
from sae_training.sparse_autoencoder import SparseAutoencoder


@torch.no_grad()
def run_evals(
    sparse_autoencoder: SparseAutoencoder,
    activation_store: ActivationsStore,
    model: HookedTransformer,
    n_training_steps: int,
    suffix: str = "",
) -> Mapping[str, Any]:
    hook_point = sparse_autoencoder.cfg.hook_point
    hook_point_layer = sparse_autoencoder.cfg.hook_point_layer
    hook_point_head_index = sparse_autoencoder.cfg.hook_point_head_index

    ### Evals
    eval_tokens = activation_store.get_batch_tokens()

    # Get Reconstruction Score
    losses_df = recons_loss_batched(
        sparse_autoencoder,
        model,
        activation_store,
        n_batches=10,
    )

    recons_score = losses_df["score"].mean()
    ntp_loss = losses_df["loss"].mean()
    recons_loss = losses_df["recons_loss"].mean()
    zero_abl_loss = losses_df["zero_abl_loss"].mean()

    # get cache
    _, cache = model.run_with_cache(
        eval_tokens,
        prepend_bos=False,
        names_filter=[get_act_name("pattern", hook_point_layer), hook_point],
    )

    has_head_dim_key_substrings = ["hook_q", "hook_k", "hook_v", "hook_z"]
    if hook_point_head_index is not None:
        original_act = cache[hook_point][:, :, hook_point_head_index]
    elif any(substring in hook_point for substring in has_head_dim_key_substrings):
        original_act = cache[hook_point].flatten(-2, -1)
    else:
        original_act = cache[hook_point]

    sae_out, _, _, _, _, _ = sparse_autoencoder(original_act)
    del cache

    if "cuda" in str(model.cfg.device):
        torch.cuda.empty_cache()

    l2_norm_in = torch.norm(original_act, dim=-1)
    l2_norm_out = torch.norm(sae_out, dim=-1)
    l2_norm_ratio = l2_norm_out / l2_norm_in

    metrics = {
<<<<<<< HEAD
            # l2 norms
            f"metrics/l2_norm{suffix}": l2_norm_out.mean().item(),
            f"metrics/l2_ratio{suffix}": l2_norm_ratio.mean().item(),
            # CE Loss
            f"metrics/CE_loss_score{suffix}": recons_score,
            f"metrics/ce_loss_without_sae{suffix}": ntp_loss,
            f"metrics/ce_loss_with_sae{suffix}": recons_loss,
            f"metrics/ce_loss_with_ablation{suffix}": zero_abl_loss,
        }
    
    if wandb.run is not None:
        wandb.log(
            metrics,
            step=n_training_steps
        )

    return metrics
=======
        # l2 norms
        f"metrics/l2_norm{suffix}": l2_norm_out.mean().item(),
        f"metrics/l2_ratio{suffix}": l2_norm_ratio.mean().item(),
        # CE Loss
        f"metrics/CE_loss_score{suffix}": recons_score,
        f"metrics/ce_loss_without_sae{suffix}": ntp_loss,
        f"metrics/ce_loss_with_sae{suffix}": recons_loss,
        f"metrics/ce_loss_with_ablation{suffix}": zero_abl_loss,
    }

    if wandb.run is not None:
        wandb.log(
            metrics,
            step=n_training_steps,
        )
>>>>>>> 02fa90be

    return metrics


def recons_loss_batched(
    sparse_autoencoder: SparseAutoencoder,
    model: HookedTransformer,
    activation_store: ActivationsStore,
    n_batches: int = 100,
):
    losses = []
    for _ in tqdm(range(n_batches)):
        batch_tokens = activation_store.get_batch_tokens()
        score, loss, recons_loss, zero_abl_loss = get_recons_loss(
            sparse_autoencoder, model, batch_tokens
        )
        losses.append(
            (
                score.mean().item(),
                loss.mean().item(),
                recons_loss.mean().item(),
                zero_abl_loss.mean().item(),
            )
        )

    losses = pd.DataFrame(
        losses, columns=cast(Any, ["score", "loss", "recons_loss", "zero_abl_loss"])
    )

    return losses


@torch.no_grad()
def get_recons_loss(
    sparse_autoencoder: SparseAutoencoder,
    model: HookedTransformer,
    batch_tokens: torch.Tensor,
):
    hook_point = sparse_autoencoder.cfg.hook_point
    loss = model(batch_tokens, return_type="loss")
    head_index = sparse_autoencoder.cfg.hook_point_head_index

    def standard_replacement_hook(activations: torch.Tensor, hook: Any):
        activations = sparse_autoencoder.forward(activations).sae_out.to(
            activations.dtype
        )
        return activations

    def all_head_replacement_hook(activations: torch.Tensor, hook: Any):
        new_activations = sparse_autoencoder.forward(
            activations.flatten(-2, -1)
        ).sae_out.to(activations.dtype)
        new_activations = new_activations.reshape(
            activations.shape
        )  # reshape to match original shape
        return new_activations

    def single_head_replacement_hook(activations: torch.Tensor, hook: Any):
        new_activations = sparse_autoencoder.forward(
            activations[:, :, head_index]
        ).sae_out.to(activations.dtype)
        activations[:, :, head_index] = new_activations
        return activations

    has_head_dim_key_substrings = ["hook_q", "hook_k", "hook_v", "hook_z"]
    if any(substring in hook_point for substring in has_head_dim_key_substrings):
        if head_index is None:
            replacement_hook = all_head_replacement_hook
        else:
            replacement_hook = single_head_replacement_hook
    else:
        replacement_hook = standard_replacement_hook

    recons_loss = model.run_with_hooks(
        batch_tokens,
        return_type="loss",
        fwd_hooks=[(hook_point, partial(replacement_hook))],
    )

    zero_abl_loss = model.run_with_hooks(
        batch_tokens, return_type="loss", fwd_hooks=[(hook_point, zero_ablate_hook)]
    )

    score = (zero_abl_loss - recons_loss) / (zero_abl_loss - loss)

    return score, loss, recons_loss, zero_abl_loss


def zero_ablate_hook(activations: torch.Tensor, hook: Any):
    activations = torch.zeros_like(activations)
    return activations


def kl_divergence_attention(y_true: torch.Tensor, y_pred: torch.Tensor):
    # Compute log probabilities for KL divergence
    log_y_true = torch.log2(y_true + 1e-10)
    log_y_pred = torch.log2(y_pred + 1e-10)

    return y_true * (log_y_true - log_y_pred)<|MERGE_RESOLUTION|>--- conflicted
+++ resolved
@@ -66,25 +66,6 @@
     l2_norm_ratio = l2_norm_out / l2_norm_in
 
     metrics = {
-<<<<<<< HEAD
-            # l2 norms
-            f"metrics/l2_norm{suffix}": l2_norm_out.mean().item(),
-            f"metrics/l2_ratio{suffix}": l2_norm_ratio.mean().item(),
-            # CE Loss
-            f"metrics/CE_loss_score{suffix}": recons_score,
-            f"metrics/ce_loss_without_sae{suffix}": ntp_loss,
-            f"metrics/ce_loss_with_sae{suffix}": recons_loss,
-            f"metrics/ce_loss_with_ablation{suffix}": zero_abl_loss,
-        }
-    
-    if wandb.run is not None:
-        wandb.log(
-            metrics,
-            step=n_training_steps
-        )
-
-    return metrics
-=======
         # l2 norms
         f"metrics/l2_norm{suffix}": l2_norm_out.mean().item(),
         f"metrics/l2_ratio{suffix}": l2_norm_ratio.mean().item(),
@@ -100,7 +81,6 @@
             metrics,
             step=n_training_steps,
         )
->>>>>>> 02fa90be
 
     return metrics
 
